# rust-bitcoinkernel

:warning::construction: This library is still under contruction. :warning::construction:

`rust-bitcoinkernel` is a wrapper around
[libbitcoinkernel](https://github.com/bitcoin/bitcoin/issues/24303), a C++
library exposing Bitcoin Core's validation engine.

## Building

The library statically compiles the Bitcoin Core libbitcoinkernel library as
part of its build system. Currently it targets the kernelApi branch on the
following fork: https://github.com/TheCharlatan/bitcoin/tree/kernelApi.

<<<<<<< HEAD
```bash
git clone https://github.com/TheCharlatan/bitcoin
git checkout kernelApi
cmake -B build -DBUILD_KERNEL_LIB=ON -DCMAKE_INSTALL_PREFIX=~/bitcoin/install_dir
cmake --build build --target bitcoinkernel
cmake --install build --component Kernel
```
=======
Bitcoin Core is vendored as a `git subtree` in this project. The subtree can
be updated, or made to point at a different commit or branch in Bitcoin Core's
history with:
>>>>>>> 2f60ad6d

```
 git subtree pull --prefix libbitcoinkernel-sys/bitcoin https://github.com/TheCharlatan/bitcoin kernelApiNode --squash
```

To build this library, the usual Bitcoin Core build requirements, such as
`cmake` and a working C and C++ compiler are required. An installation of boost
is required as well. Consult the Bitcoin Core documentation for the required
dependencies. Once setup, run:

```bash
cargo b
```

<<<<<<< HEAD
And similarly for running it (env variables only required if not installed in
`/usr/local`, use `DYLD_LIBRARY_PATH` on macos instead of `LD_LIBRARY_PATH`):
=======
And for the example binary:
>>>>>>> 2f60ad6d

```bash
cargo run
```

## Fuzzing

Fuzzing is done with [cargo fuzz](https://github.com/rust-fuzz/cargo-fuzz).

There are currently three supported fuzzing targets: `fuzz_target_block`,
`fuzz_target_chainman` and `fuzz_target_verify`. The `chainman` target touches
the filesystem in `/tmp`. If `/tmp` is not already a tmpfs, the user should
create a tmpfs in `/tmp/rust_kernel_fuzz`.

To get fuzzing run (in this case the `verify` target):

```bash
cargo fuzz run fuzz_target_verify
```

Sanitizers can be turned on with e.g.
```bash
RUSTFLAGS="-Zsanitizer=address" cargo fuzz run fuzz_target_block
```

To get the sanitizer flags working in the libbitcoinkernel Bitcoin Core
library, the easiest way for now is to edit the `libbitcoinkernel-sys/build.rs`
flags.

### Coverage

Once fuzzed, a coverage report can be generated with (picking the `verify`
target as an example):
```
RUSTFLAGS="-C instrument-coverage" cargo fuzz coverage fuzz_target_verify
llvm-cov show \
  -format=html \
  -instr-profile=fuzz/coverage/fuzz_target_verify/coverage.profdata \
  target/x86_64-unknown-linux-gnu/coverage/x86_64-unknown-linux-gnu/release/fuzz_target_verify \
  -show-line-counts-or-regions \
  -Xdemangler=rustfilt \
  -output-dir=coverage_report \
  -ignore-filename-regex="/rustc"
```

You may have to install the following tooling:
```
rustup component add llvm-tools-preview
cargo install rustfilt
```
<|MERGE_RESOLUTION|>--- conflicted
+++ resolved
@@ -12,19 +12,9 @@
 part of its build system. Currently it targets the kernelApi branch on the
 following fork: https://github.com/TheCharlatan/bitcoin/tree/kernelApi.
 
-<<<<<<< HEAD
-```bash
-git clone https://github.com/TheCharlatan/bitcoin
-git checkout kernelApi
-cmake -B build -DBUILD_KERNEL_LIB=ON -DCMAKE_INSTALL_PREFIX=~/bitcoin/install_dir
-cmake --build build --target bitcoinkernel
-cmake --install build --component Kernel
-```
-=======
 Bitcoin Core is vendored as a `git subtree` in this project. The subtree can
 be updated, or made to point at a different commit or branch in Bitcoin Core's
 history with:
->>>>>>> 2f60ad6d
 
 ```
  git subtree pull --prefix libbitcoinkernel-sys/bitcoin https://github.com/TheCharlatan/bitcoin kernelApiNode --squash
@@ -39,12 +29,7 @@
 cargo b
 ```
 
-<<<<<<< HEAD
-And similarly for running it (env variables only required if not installed in
-`/usr/local`, use `DYLD_LIBRARY_PATH` on macos instead of `LD_LIBRARY_PATH`):
-=======
 And for the example binary:
->>>>>>> 2f60ad6d
 
 ```bash
 cargo run
